--- conflicted
+++ resolved
@@ -1,252 +1,334 @@
-import copy
-import torch
-import torch.nn as nn
-from oil.utils.utils import Eval
-from oil.model_trainers import Trainer
-from biases.hamiltonian import (
-    HamiltonianDynamics,
-    ConstrainedHamiltonianDynamics,
-    EuclideanT,
-    rigid_DPhi,
-)
-from biases.lagrangian import LagrangianDynamics
-from lie_conv.lieConv import pConvBNrelu, PointConv, Pass, Swish, LieResNet
-from lie_conv.lieGroups import Trivial, T
-from lie_conv.moleculeTrainer import BottleBlock, GlobalPool
-from lie_conv.utils import Expression, export, Named
-import numpy as np
-
-from torchdiffeq import odeint
-#from torchdiffeq import odeint_adjoint as odeint
-
-
-@export
-class IntegratedDynamicsTrainer(Trainer):
-    """ Model should specify the dynamics, mapping from t,z,sysP -> dz/dt"""
-
-    def __init__(self, *args, tol=1e-4, **kwargs):
-        super().__init__(*args, **kwargs)
-        self.hypers["tol"] = tol
-        self.num_mbs = 0
-
-    def loss(self, minibatch):
-        """ Standard cross-entropy loss """
-        (z0, ts), true_zs = minibatch
-        pred_zs = self.model.integrate(z0, ts[0], tol=self.hypers["tol"])
-        self.num_mbs += 1
-        return (pred_zs - true_zs).pow(2).mean()
-
-    def metrics(self, loader):
-        mse = lambda mb: self.loss(mb).cpu().data.numpy()
-        return {"MSE": self.evalAverageMetrics(loader, mse)}
-
-    def logStuff(self, step, minibatch=None):
-        self.logger.add_scalars(
-            "info", {"nfe": self.model.nfe / (max(self.num_mbs, 1e-3))}, step
-        )
-        super().logStuff(step, minibatch)
-
-
-def logspace(a, b, k):
-    return np.exp(np.linspace(np.log(a), np.log(b), k))
-
-
-def FCtanh(chin, chout):
-    return nn.Sequential(nn.Linear(chin, chout), nn.Tanh())
-
-def FCswish(chin, chout):
-    return nn.Sequential(nn.Linear(chin, chout), Swish())
-
-def FCsoftplus(chin, chout):
-    return nn.Sequential(nn.Linear(chin, chout), nn.Softplus())
-
-
-def tril_mask(square_mat):
-    n = square_mat.size(-1)
-    coords = square_mat.new(n)
-    torch.arange(n, out=coords)
-    return coords <= coords.view(n, 1)
-
-
-from torch.nn.utils import spectral_norm
-def add_spectral_norm(module):
-    if isinstance(module,  (nn.ConvTranspose1d,
-                            nn.ConvTranspose2d,
-                            nn.ConvTranspose3d,
-                            nn.Conv1d,
-                            nn.Conv2d,
-                            nn.Conv3d)):
-        spectral_norm(module,dim = 1)
-        #print("SN on conv layer: ",module)
-    elif isinstance(module, nn.Linear):
-        spectral_norm(module,dim = 0)
-        #print("SN on linear layer: ",module)
-
-
-class Reshape(nn.Module):
-    def __init__(self, *args):
-        super(Reshape, self).__init__()
-        self.shape = args
-
-    def forward(self, x):
-        return x.view(self.shape)
-
-@export
-class LNN(nn.Module,metaclass=Named):
-    def __init__(self,G,hidden_size=256,num_layers=4,angular_dims=None,**kwargs):
-        super().__init__(**kwargs)
-        # Number of function evaluations
-        self.nfe = 0
-        # Number of degrees of freedom
-        self.n = n = len(G.nodes)
-        chs = [2*n] + num_layers * [hidden_size]
-        print("LNN currently ignores time as an input")
-        self.net = nn.Sequential(
-            *[FCsoftplus(chs[i], chs[i + 1]) for i in range(num_layers)],
-            nn.Linear(chs[-1], 1),
-            Reshape(-1)
-        )
-    def forward(self, t, z, wgrad=True):
-        """ inputs: [t (T,)], [z (bs,2n)]. Outputs: [F (bs,2n)]"""
-        self.nfe+=1
-        dynamics = LagrangianDynamics(self.L,wgrad=wgrad)
-        return dynamics(t, z)
-
-<<<<<<< HEAD
-    def L(self,t,z):
-=======
-    def L(self,t, z):
->>>>>>> c1c073bc
-        """ inputs: [t (T,)], [z (bs,2nd)]. Outputs: [H (bs,)]"""
-        D = z.shape[-1]//2
-        theta_mod = (z[...,self.angular_dims]+np.pi)%(2*np.pi) - np.pi
-        not_angular_dims = list(set(range(D))-set(self.angular_dims))
-        z_mod = torch.cat([theta_mod,not_angular_dims,z[...,D:]],dim=-1)
-        return self.net(z_mod)
-
-    def integrate(self, z0, ts, tol=1e-4):
-        """ inputs: [z0 (bs,2,n,d)], [ts (T,)]. Outputs: [xvt (bs,T,2,n,d)]"""
-        bs = z0.shape[0]
-        xvt = odeint(self, z0.reshape(bs,-1), ts, rtol=tol, method="rk4").permute(1, 0, 2)
-        return xvt.reshape(bs,len(ts),*z0.shape[1:])
-
-@export
-class LNN(nn.Module,metaclass=Named):
-
-class CHNN(nn.Module, metaclass=Named):  # abstract Hamiltonian network class
-    def __init__(self, G, **kwargs):
-        super().__init__(**kwargs)
-        self.G = G
-        self.nfe = 0
-        self.n = len(self.G.nodes())
-        self._m_lower = torch.nn.Parameter(torch.eye(self.n))
-
-    @property
-    def Minv(self):
-        lower_diag = tril_mask(self._m_lower) * self._m_lower
-        reg = torch.eye(self.n, device=lower_diag.device, dtype=lower_diag.dtype)
-        return lower_diag @ lower_diag.T  # +1e-4*reg
-
-    # @property
-    def M(self, x):
-        lower_diag = tril_mask(self._m_lower) * self._m_lower
-        Mx = torch.cholesky_solve(x, lower_diag)
-        return Mx  # - 1e-4*torch.cholesky_solve(Mx,lower_diag)
-
-    def H(self, t, z):
-        """ computes the hamiltonian, inputs (bs,2nd), (bs,n,c)"""
-        D = z.shape[-1]  # of ODE dims, 2*num_particles*space_dim
-        Minv = self.Minv
-        bs = z.shape[0]
-        q = z[:, : D // 2].reshape(bs, self.n, -1)
-        p = z[:, D // 2 :].reshape(bs, self.n, -1)
-        T = EuclideanT(p, Minv)
-        V = self.compute_V(q)
-        return T + V
-
-    def DPhi(self, z):
-        return rigid_DPhi(self.G, self.Minv[None], z)
-
-    def forward(self, t, z, wgrad=True):
-        self.nfe+=1
-        dynamics = ConstrainedHamiltonianDynamics(self.H, self.DPhi, wgrad=wgrad)
-        return dynamics(t, z)
-
-    def compute_V(self, q):
-        raise NotImplementedError
-
-    def integrate(self, z0, ts, tol=1e-4):
-        """ inputs [z0: (bs, z_dim), ts: (bs, T), sys_params: (bs, n, c)]
-            outputs pred_zs: (bs, T, z_dim) """
-        bs = z0.shape[0]
-        xp = torch.stack([z0[:, 0], self.M(z0[:, 1])], dim=1).reshape(bs, -1)
-        xpt = odeint(self, xp, ts, rtol=tol)#, method="rk4")
-        xps = xpt.permute(1, 0, 2).reshape(bs, len(ts), *z0.shape[1:])
-        xvs = torch.stack([xps[:, :, 0], self.Minv @ xps[:, :, 1]], dim=2)
-        return xvs
-
-
-@export
-class FC(nn.Module, metaclass=Named):
-    def __init__(self, G, d=2, k=300, num_layers=4,angular_dims=[], **kwargs):
-        super().__init__()
-        n = len(G.nodes())
-        chs = [n * 2 * d] + num_layers * [k]
-        self.net = nn.Sequential(
-            *[FCswish(chs[i], chs[i + 1]) for i in range(num_layers)],
-            nn.Linear(chs[-1], 2 * d * n)
-        )
-        self.nfe = 0
-        self.angular_dims = angular_dims
-
-    def forward(self, t, z, wgrad=True):
-        D = z.shape[-1]//2
-        theta_mod = (z[...,self.angular_dims]+np.pi)%(2*np.pi) - np.pi
-        not_angular_dims = list(set(range(D))-set(self.angular_dims))
-        z_mod = torch.cat([theta_mod,not_angular_dims,z[...,D:]],dim=-1)
-        return self.net(z_mod)
-
-    def integrate(self, z0, ts, tol=1e-4):
-        """ inputs [z0: (bs, z_dim), ts: (bs, T), sys_params: (bs, n, c)]
-            outputs pred_zs: (bs, T, z_dim) """
-        bs = z0.shape[0]
-        zt = odeint(self, z0.reshape(bs,-1), ts, rtol=tol, method="rk4").permute(1, 0, 2)
-        return zt.reshape(bs,len(ts),*z0.shape[1:])
-
-
-@export
-class CHFC(CHNN):
-    def __init__(self, G, k=150, num_layers=4, d=2):
-        super().__init__(G)
-        n = len(G.nodes())
-        chs = [n * d] + num_layers * [k]
-        self.net = nn.Sequential(
-            *[FCtanh(chs[i], chs[i + 1]) for i in range(num_layers)],
-            nn.Linear(chs[-1], 1)
-        )
-        #self.apply(add_spectral_norm)
-
-    def compute_V(self, x):
-        """ Input is a canonical position variable and the system parameters,
-            shapes (bs, n,d) and (bs,n,c)"""
-        return self.net(x.reshape(x.shape[0], -1)).squeeze(-1)
-
-
-@export
-class CHLC(CHNN, LieResNet):
-    def __init__(self,G,d=2,bn=False,num_layers=4,group=Trivial(2),
-                    k=384,knn=False,nbhd=100,mean=True,**kwargs):
-        chin = len(G.nodes())
-        super().__init__(G=G,chin=chin,ds_frac=1,num_layers=num_layers,
-            nbhd=nbhd,mean=mean,bn=bn,xyz_dim=d,group=group,fill=1.0,
-            k=k,num_outputs=1,cache=True,knn=knn,**kwargs)
-        self.nfe = 0
-
-    def compute_V(self, x):
-        """ Input is a canonical position variable and the system parameters,
-            shapes (bs, n,d) and (bs,n,c)"""
-        mask = ~torch.isnan(x[..., 0])
-        # features = torch.zeros_like(x[...,:1])
-        bs, n, d = x.shape
-        features = torch.eye(n, device=x.device, dtype=x.dtype)[None].repeat((bs, 1, 1))
-        return super(CHNN, self).forward((x, features, mask)).squeeze(-1)
+import copy
+import torch
+import torch.nn as nn
+from oil.utils.utils import Eval
+from oil.model_trainers import Trainer
+from biases.hamiltonian import (
+    HamiltonianDynamics,
+    ConstrainedHamiltonianDynamics,
+    EuclideanT,
+    rigid_DPhi,
+)
+from biases.lagrangian import LagrangianDynamics
+from lie_conv.lieConv import pConvBNrelu, PointConv, Pass, Swish, LieResNet
+from lie_conv.lieGroups import Trivial, T
+from lie_conv.moleculeTrainer import BottleBlock, GlobalPool
+from lie_conv.utils import Expression, export, Named
+import numpy as np
+
+from torchdiffeq import odeint
+#from torchdiffeq import odeint_adjoint as odeint
+
+
+@export
+class IntegratedDynamicsTrainer(Trainer):
+    """ Model should specify the dynamics, mapping from t,z,sysP -> dz/dt"""
+
+    def __init__(self, *args, tol=1e-4, **kwargs):
+        super().__init__(*args, **kwargs)
+        self.hypers["tol"] = tol
+        self.num_mbs = 0
+
+    def loss(self, minibatch):
+        """ Standard cross-entropy loss """
+        (z0, ts), true_zs = minibatch
+        pred_zs = self.model.integrate(z0, ts[0], tol=self.hypers["tol"])
+        self.num_mbs += 1
+        return (pred_zs - true_zs).pow(2).mean()
+
+    def metrics(self, loader):
+        mse = lambda mb: self.loss(mb).cpu().data.numpy()
+        return {"MSE": self.evalAverageMetrics(loader, mse)}
+
+    def logStuff(self, step, minibatch=None):
+        self.logger.add_scalars(
+            "info", {"nfe": self.model.nfe / (max(self.num_mbs, 1e-3))}, step
+        )
+        super().logStuff(step, minibatch)
+
+
+def logspace(a, b, k):
+    return np.exp(np.linspace(np.log(a), np.log(b), k))
+
+
+def FCtanh(chin, chout):
+    return nn.Sequential(nn.Linear(chin, chout), nn.Tanh())
+
+def FCswish(chin, chout):
+    return nn.Sequential(nn.Linear(chin, chout), Swish())
+
+def FCsoftplus(chin, chout):
+    return nn.Sequential(nn.Linear(chin, chout), nn.Softplus())
+
+
+def tril_mask(square_mat):
+    n = square_mat.size(-1)
+    coords = square_mat.new(n)
+    torch.arange(n, out=coords)
+    return coords <= coords.view(n, 1)
+
+
+from torch.nn.utils import spectral_norm
+def add_spectral_norm(module):
+    if isinstance(module,  (nn.ConvTranspose1d,
+                            nn.ConvTranspose2d,
+                            nn.ConvTranspose3d,
+                            nn.Conv1d,
+                            nn.Conv2d,
+                            nn.Conv3d)):
+        spectral_norm(module,dim = 1)
+        #print("SN on conv layer: ",module)
+    elif isinstance(module, nn.Linear):
+        spectral_norm(module,dim = 0)
+        #print("SN on linear layer: ",module)
+
+
+class Reshape(nn.Module):
+    def __init__(self, *args):
+        super(Reshape, self).__init__()
+        self.shape = args
+
+    def forward(self, x):
+        return x.view(self.shape)
+
+@export
+class LNN(nn.Module,metaclass=Named):
+    def __init__(self,G,hidden_size=256,num_layers=4,angular_dims=[],**kwargs):
+        super().__init__(**kwargs)
+        # Number of function evaluations
+        self.nfe = 0
+        # Number of degrees of freedom
+        self.n = n = len(G.nodes)
+        chs = [2*n] + num_layers * [hidden_size]
+        print("LNN currently ignores time as an input")
+        self.net = nn.Sequential(
+            *[FCsoftplus(chs[i], chs[i + 1]) for i in range(num_layers)],
+            nn.Linear(chs[-1], 1),
+            Reshape(-1)
+        )
+        self.angular_dims = list(range(n)) if angular_dims==True else angular_dims
+    def forward(self, t, z, wgrad=True):
+        """ inputs: [t (T,)], [z (bs,2n)]. Outputs: [F (bs,2n)]"""
+        self.nfe+=1
+        dynamics = LagrangianDynamics(self.L,wgrad=wgrad)
+        #print(t.shape)
+        #print(z.shape)
+        return dynamics(t, z)
+
+    def L(self,t, z):
+        """ inputs: [t (T,)], [z (bs,2nd)]. Outputs: [H (bs,)]"""
+        D = z.shape[-1]//2
+        theta_mod = (z[...,self.angular_dims]+np.pi)%(2*np.pi) - np.pi
+        not_angular_dims = list(set(range(D))-set(self.angular_dims))
+        not_angular_q = z[...,not_angular_dims]
+        p = z[...,D:]
+        z_mod = torch.cat([theta_mod,not_angular_q,p],dim=-1)
+        return self.net(z_mod) + 1e-3*(p*p).sum(-1)
+
+    def integrate(self, z0, ts, tol=1e-4):
+        """ inputs: [z0 (bs,2,n,d)], [ts (T,)]. Outputs: [xvt (bs,T,2,n,d)]"""
+        bs = z0.shape[0]
+        xvt = odeint(self, z0.reshape(bs,-1), ts, rtol=tol, method="rk4").permute(1, 0, 2)
+        return xvt.reshape(bs,len(ts),*z0.shape[1:])
+
+@export
+class HNN(nn.Module,metaclass=Named):
+    def __init__(self,G,k=150,num_layers=3,canonical=False,angular_dims=[],**kwargs):
+        super().__init__(**kwargs)
+        self.nfe = 0
+        self.n = n = len(G.nodes)
+        self.canonical = False
+        chs = [n] + num_layers * [k]
+        self.potential_net = nn.Sequential(
+            *[FCsoftplus(chs[i], chs[i + 1]) for i in range(num_layers)],
+            nn.Linear(chs[-1], 1),
+            Reshape(-1)
+        )
+        self.mass_net = nn.Sequential(
+            *[FCsoftplus(chs[i], chs[i + 1]) for i in range(num_layers)],
+            nn.Linear(chs[-1], n*n),
+            Reshape(-1,n,n)
+        )
+        self.angular_dims = list(range(n)) if angular_dims==True else angular_dims
+    def Minv(self,q):
+        """ inputs: [q (bs,n,d)]. Outputs: [M^{-1}: (bs,n,k) -> (bs,n,k)]"""
+        eps = 1e-4
+        q = q.squeeze(-1)
+        D = q.shape[-1]
+        theta_mod = (q[...,self.angular_dims]+np.pi)%(2*np.pi) - np.pi
+        not_angular_dims = list(set(range(D))-set(self.angular_dims))
+        not_angular_q = q[...,not_angular_dims]
+        q_mod = torch.cat([theta_mod,not_angular_q],dim=-1).reshape(-1, self.n)
+        mass_L = self.mass_net(q_mod).reshape(-1,self.n,self.n)
+        lower_diag = tril_mask(mass_L)*mass_L
+        mask = torch.eye(self.n,device=q.device,dtype=q.dtype)[None]
+        Minv = lower_diag@lower_diag.transpose(-2,-1)+eps*mask
+        return Minv
+    def M(self,q):
+        """ inputs: [q (bs,n,d)]. Outputs: [M: (bs,n,k) -> (bs,n,k)]"""
+        # eps = 1e-4
+        # mass_L = self.mass_net(q.squeeze(-1)).reshape(-1,self.n,self.n)
+        # lower_diag = tril_mask(mass_L)*mass_L
+        # mask = torch.eye(self.n,device=q.device,dtype=q.dtype)[None]
+        return lambda v: torch.solve(v,self.Minv(q))[0]
+    def H(self, t, z):
+        """ computes the hamiltonian, inputs (bs,2nd), (bs,n,c)"""
+        """ inputs: [t (T,)], [z (bs,2nd)]. Outputs: [H (bs,)]"""
+        D = z.shape[-1]//2  # of ODE dims, 2*num_particles*space_dim
+        bs = z.shape[0]
+        q = z[:, : D]
+        theta_mod = (q[...,self.angular_dims]+np.pi)%(2*np.pi) - np.pi
+        not_angular_dims = list(set(range(D))-set(self.angular_dims))
+        not_angular_q = q[...,not_angular_dims]
+        q_mod = torch.cat([theta_mod,not_angular_q],dim=-1).reshape(bs, self.n, -1)
+        V = self.compute_V(q_mod)
+        p = z[:, D:].reshape(bs, self.n, -1)
+        Minv = self.Minv(q)
+        T = EuclideanT(p, Minv)
+        return T + V
+
+    def forward(self, t, z, wgrad=True):
+        """ inputs: [t (T,)], [z (bs,2n)]. Outputs: [F (bs,2n)]"""
+        self.nfe+=1
+        dynamics = HamiltonianDynamics(self.H, wgrad=wgrad)
+        return dynamics(t, z)
+
+    def compute_V(self, q):
+        """ inputs: [q (bs,n,d)] outputs: [V (bs,)]"""
+        return self.potential_net(q.squeeze(-1)).squeeze(-1)
+
+    def integrate(self, z0, ts, tol=1e-4):
+        """  """
+        """ inputs: [z0 (bs,2,n,d)], [ts (T,)]. Outputs: [xvs (bs,T,2,n,d)]"""
+        bs = z0.shape[0]
+        p = self.M(z0[:, 0])(z0[:, 1])
+        p = z0[:,1] if self.canonical else self.M(z0[:, 0])(z0[:, 1])
+        xp = torch.stack([z0[:, 0], p], dim=1).reshape(bs, -1)
+        xpt = odeint(self, xp, ts, rtol=tol, method="rk4")
+        xps = xpt.permute(1, 0, 2).reshape(bs*len(ts), *z0.shape[1:])
+        vs = (self.Minv(xps[:, 0]) @ xps[:, 1])
+        xpt = odeint(self, xp, ts, rtol=tol, method="rk4").permute(1, 0, 2)
+        xps = xpt.reshape(bs*len(ts), *z0.shape[1:])
+        vs = zps[:,1] if self.canonical else (self.Minv(xps[:, 0]) @ xps[:, 1])
+        xvs = torch.stack([xps[:, 0], vs], dim=1).reshape(bs,len(ts),*z0.shape[1:])
+        return xvs
+
+
+class CHNN(nn.Module, metaclass=Named):  # abstract Hamiltonian network class
+    def __init__(self, G, **kwargs):
+        super().__init__(**kwargs)
+        self.G = G
+        self.nfe = 0
+        self.n = len(self.G.nodes())
+        self._m_lower = torch.nn.Parameter(torch.eye(self.n))
+
+    @property
+    def Minv(self):
+        lower_diag = tril_mask(self._m_lower) * self._m_lower
+        reg = torch.eye(self.n, device=lower_diag.device, dtype=lower_diag.dtype)
+        return lower_diag @ lower_diag.T  # +1e-4*reg
+
+    # @property
+    def M(self, x):
+        lower_diag = tril_mask(self._m_lower) * self._m_lower
+        Mx = torch.cholesky_solve(x, lower_diag)
+        return Mx  # - 1e-4*torch.cholesky_solve(Mx,lower_diag)
+
+    def H(self, t, z):
+        """ computes the hamiltonian, inputs (bs,2nd), (bs,n,c)"""
+        D = z.shape[-1]  # of ODE dims, 2*num_particles*space_dim
+        Minv = self.Minv
+        bs = z.shape[0]
+        q = z[:, : D // 2].reshape(bs, self.n, -1)
+        p = z[:, D // 2 :].reshape(bs, self.n, -1)
+        T = EuclideanT(p, Minv)
+        V = self.compute_V(q)
+        return T + V
+
+    def DPhi(self, z):
+        return rigid_DPhi(self.G, self.Minv[None], z)
+
+    def forward(self, t, z, wgrad=True):
+        self.nfe+=1
+        dynamics = ConstrainedHamiltonianDynamics(self.H, self.DPhi, wgrad=wgrad)
+        return dynamics(t, z)
+
+    def compute_V(self, q):
+        raise NotImplementedError
+
+    def integrate(self, z0, ts, tol=1e-4):
+        """ inputs [z0: (bs, z_dim), ts: (bs, T), sys_params: (bs, n, c)]
+            outputs pred_zs: (bs, T, z_dim) """
+        bs = z0.shape[0]
+        xp = torch.stack([z0[:, 0], self.M(z0[:, 1])], dim=1).reshape(bs, -1)
+        xpt = odeint(self, xp, ts, rtol=tol)#, method="rk4")
+        xps = xpt.permute(1, 0, 2).reshape(bs, len(ts), *z0.shape[1:])
+        xvs = torch.stack([xps[:, :, 0], self.Minv @ xps[:, :, 1]], dim=2)
+        return xvs
+
+
+@export
+class FC(nn.Module, metaclass=Named):
+    def __init__(self, G, d=1, k=300, num_layers=4,angular_dims=[], **kwargs):
+        super().__init__()
+        n = len(G.nodes())
+        chs = [n * 2 * d] + num_layers * [k]
+        self.net = nn.Sequential(
+            *[FCswish(chs[i], chs[i + 1]) for i in range(num_layers)],
+            nn.Linear(chs[-1], 2 * d * n)
+        )
+        self.nfe = 0
+        self.angular_dims = list(range(n*d)) if angular_dims==True else angular_dims
+
+    def forward(self, t, z, wgrad=True):
+        D = z.shape[-1]//2
+        theta_mod = (z[...,self.angular_dims]+np.pi)%(2*np.pi) - np.pi
+        not_angular_dims = list(set(range(D))-set(self.angular_dims))
+        not_angular_q = z[...,not_angular_dims]
+        z_mod = torch.cat([theta_mod,not_angular_q,z[...,D:]],dim=-1)
+        return self.net(z_mod)
+
+    def integrate(self, z0, ts, tol=1e-4):
+        """ inputs [z0: (bs, z_dim), ts: (bs, T), sys_params: (bs, n, c)]
+            outputs pred_zs: (bs, T, z_dim) """
+        bs = z0.shape[0]
+        zt = odeint(self, z0.reshape(bs,-1), ts, rtol=tol, method="rk4").permute(1, 0, 2)
+        return zt.reshape(bs,len(ts),*z0.shape[1:])
+
+
+@export
+class CHFC(CHNN):
+    def __init__(self, G, k=150, num_layers=4, d=2):
+        super().__init__(G)
+        n = len(G.nodes())
+        chs = [n * d] + num_layers * [k]
+        self.net = nn.Sequential(
+            *[FCtanh(chs[i], chs[i + 1]) for i in range(num_layers)],
+            nn.Linear(chs[-1], 1)
+        )
+        #self.apply(add_spectral_norm)
+
+    def compute_V(self, x):
+        """ Input is a canonical position variable and the system parameters,
+            shapes (bs, n,d) and (bs,n,c)"""
+        return self.net(x.reshape(x.shape[0], -1)).squeeze(-1)
+
+
+@export
+class CHLC(CHNN, LieResNet):
+    def __init__(self,G,d=2,bn=False,num_layers=4,group=Trivial(2),
+                    k=384,knn=False,nbhd=100,mean=True,**kwargs):
+        chin = len(G.nodes())
+        super().__init__(G=G,chin=chin,ds_frac=1,num_layers=num_layers,
+            nbhd=nbhd,mean=mean,bn=bn,xyz_dim=d,group=group,fill=1.0,
+            k=k,num_outputs=1,cache=True,knn=knn,**kwargs)
+        self.nfe = 0
+
+    def compute_V(self, x):
+        """ Input is a canonical position variable and the system parameters,
+            shapes (bs, n,d) and (bs,n,c)"""
+        mask = ~torch.isnan(x[..., 0])
+        # features = torch.zeros_like(x[...,:1])
+        bs, n, d = x.shape
+        features = torch.eye(n, device=x.device, dtype=x.dtype)[None].repeat((bs, 1, 1))
+        return super(CHNN, self).forward((x, features, mask)).squeeze(-1)