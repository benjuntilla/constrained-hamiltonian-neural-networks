import torch
import torch.nn as nn
from torchdiffeq import odeint
from lie_conv.lieConv import LieResNet
from lie_conv.lieGroups import Trivial
from biases.models.utils import FCtanh, Linear, Reshape
from biases.dynamics.hamiltonian import (
    EuclideanT,
    ConstrainedHamiltonianDynamics,
)
from biases.systems.rigid_body import rigid_DPhi
from typing import Optional, Tuple, Union
from lie_conv.utils import export, Named
import networkx as nx
import torch.nn.functional as F

@export
class CH(nn.Module, metaclass=Named):  # abstract constrained Hamiltonian network class
    def __init__(self,G,
        dof_ndim: Optional[int] = None,
        angular_dims: Union[Tuple, bool] = tuple(),
        wgrad=True, **kwargs):

        super().__init__(**kwargs)
        if angular_dims != tuple():
            print("CH ignores angular_dims")
        self.G = G
        self.nfe = 0
        self.wgrad = wgrad
        self.n_dof = len(G.nodes)
        self.dof_ndim = dof_ndim
        self.q_ndim = self.n_dof * self.dof_ndim
        self.dynamics = ConstrainedHamiltonianDynamics(self.H, self.DPhi, wgrad=self.wgrad)
        #self._Minv = torch.nn.Parameter(torch.eye(self.n_dof))
        print("CH currently assumes potential energy depends only on q")
        print("CH currently assumes time independent Hamiltonian")
        print("CH assumes positions q are in Cartesian coordinates")
        self.moments = torch.nn.Parameter(torch.ones(self.n_dof,self.n_dof))
        self.masses = torch.nn.Parameter(torch.zeros(self.n_dof))
        #self.moments = torch.nn.Parameter(torch.zeros(self.dof_ndim,self.n_dof))
    @property
    def M(self):
        #return torch.diag(F.softplus(self.masses))
        M = torch.zeros(self.n_dof,self.n_dof,device=self.masses.device,dtype=self.masses.dtype)
        for ki, _ in nx.get_node_attributes(self.G, "m").items():
            i = self.G.key2id[ki]
            M[i, i] += F.softplus(self.masses[i]) # Learned mass
        for (ki,kj), _ in nx.get_edge_attributes(self.G,"I").items():
            i,j = self.G.key2id[ki],self.G.key2id[kj]
            I = F.softplus((self.moments[i,j]+self.moments[j,i])/2) # Learned 2nd moment
            M[i,i] += I
            M[i,j] -= I
            M[j,i] -= I
            M[j,j] += I
        return M

    #@property
    def Minv(self,p):
        """ assumes p shape (*,n,a) and n is organized, all the same dimension for now"""
        #ones = torch.ones(self.n_dof,self)
        #Mi = torch.zeros(self.n_dof,self.n_dof)
        #return torch.diag(1/F.softplus(self.masses))
        return torch.inverse(self.M)[None]@p
    
    # def log_data(self,logger,step,name):
    #     print(self.Minv)
    # @property
    # def tril_Minv(self):
    #     res = torch.triu(self._Minv, diagonal=1)
    #     # Constrain diagonal of Cholesky to be positive
    #     res = res + torch.diag_embed(
    #         torch.nn.functional.softplus(torch.diagonal(self._Minv, dim1=-2, dim2=-1)),
    #         dim1=-2,
    #         dim2=-1,
    #     )
    #     res = res.transpose(-1, -2)  # Make lower triangular
    #     return res

    # @property
    # def M(self):
    #     """Compute the learned inverse mass matrix M^{-1}

    #     Args:
    #         q: N x D Tensor representing the position
    #     """
    #     lower_triangular = self.tril_Minv
    #     Minv_mat = lower_triangular @ lower_triangular.T
    #     return Minv_mat
    # @property
    # def Minv(self):#, qdot):
    #     """Computes the mass matrix times a vector.
    #     Note that the input must be in Cartesian coordinates
    #     """
    #     #assert qdot.ndim == 2
    #     #assert qdot.size(-1) == self.n_dof * self.dof_ndim
    #     #qdot = qdot.reshape(-1, self.n_dof, self.dof_ndim)
    #     #lower_diag = self.tril_Minv
    #     #M_qdot = torch.cholesky_solve(qdot, lower_diag.unsqueeze(0), upper=False)
    #     #M_qdot = M_qdot.reshape(-1, self.n_dof * self.dof_ndim)
    #     return torch.inverse(self.M)#M_qdot


    def H(self, t, z):
        """ Compute the Hamiltonian H(t, x, p)
        Args:
            t: Scalar Tensor representing time
            z: N x D Tensor of the N different states in D dimensions.
                Assumes that z is [x, p] where x is in Cartesian coordinates.

        Returns: Size N Hamiltonian Tensor
        """
       # assert (t.ndim == 0) and (z.ndim == 2)
        assert z.size(-1) == 2 * self.n_dof * self.dof_ndim

        x, p = z.chunk(2, dim=-1)
        x = x.reshape(-1, self.n_dof, self.dof_ndim)
        p = p.reshape(-1, self.n_dof, self.dof_ndim)

        T = EuclideanT(p, self.Minv)
        V = self.compute_V(x)
        return T + V

    def DPhi(self, zp):
        bs,n,d = zp.shape[0],self.n_dof,self.dof_ndim
        x,p = zp.reshape(bs,2,n,d).unbind(dim=1)
        v = self.Minv(p)
        DPhi = rigid_DPhi(self.G, x, v)
        # Convert d/dv to d/dp
        DPhi[:,1] = self.Minv(DPhi[:,1].reshape(bs,n,-1)).reshape(DPhi[:,1].shape)
        return DPhi.reshape(bs,2*n*d,-1)

    def forward(self, t, z):
        self.nfe += 1
        return self.dynamics(t, z)

    def compute_V(self, x):
        raise NotImplementedError

<<<<<<< HEAD
    def integrate(self, z0, ts, tol=1e-4,method="rk4"):
=======
    def integrate(self, z0, ts, tol=1e-4, method="rk4"):
>>>>>>> 34445ad1
        """ Integrates an initial state forward in time according to the learned Hamiltonian dynamics

        Assumes that z0 = [x0, xdot0] where x0 is in Cartesian coordinates

        Args:
            z0: (N x 2 x n_dof x dof_ndim) sized
                Tensor representing initial state. N is the batch size
            ts: a length T Tensor representing the time points to evaluate at
            tol: integrator tolerance

        Returns: a N x T x 2 x n_dof x d sized Tensor
        """
        assert (z0.ndim == 4) and (ts.ndim == 1)
        assert z0.size(-1) == self.dof_ndim
        assert z0.size(-2) == self.n_dof
        bs = z0.size(0)
        #z0 = z0.reshape(N, -1)  # -> N x (2 * n_dof * dof_ndim) =: N x D
        x0, xdot0 = z0.chunk(2, dim=1)
        p0 = self.M@xdot0

        self.nfe = 0
        xp0 = torch.stack([x0, p0], dim=1).reshape(bs,-1)
        xpt = odeint(self, xp0, ts, rtol=tol, method=method)
        xpt = xpt.permute(1, 0, 2)  # T x bs x D -> bs x T x D
        xpt = xpt.reshape(bs, len(ts), 2, self.n_dof, self.dof_ndim)
        xt, pt = xpt.chunk(2, dim=-3)
        # TODO: make Minv @ pt faster by L(L^T @ pt)
        vt = self.Minv(pt)  # Minv [n_dof x n_dof]. pt [bs, T, 1, n_dof, dof_ndim]
        xvt = torch.cat([xt, vt], dim=-3)
        return xvt


@export
class CHNN(CH):
    def __init__(self,G,
        dof_ndim: Optional[int] = None,
        angular_dims: Union[Tuple, bool] = tuple(),
        hidden_size: int = 200,
        num_layers=3,
        wgrad=True,
        **kwargs
    ):
        super().__init__(G=G, dof_ndim=dof_ndim, angular_dims=angular_dims, wgrad=wgrad, **kwargs
        )
        n = len(G.nodes())
        chs = [n * self.dof_ndim] + num_layers * [hidden_size]
        self.potential_net = nn.Sequential(
            *[FCtanh(chs[i], chs[i + 1], zero_bias=True, orthogonal_init=True)
                for i in range(num_layers)],
            Linear(chs[-1], 1, zero_bias=True, orthogonal_init=True),
            Reshape(-1)
        )

    def compute_V(self, x):
        """ Input is a canonical position variable and the system parameters,
        Args:
            x: (N x n_dof x dof_ndim) sized Tensor representing the position in
            Cartesian coordinates
        Returns: a length N Tensor representing the potential energy
        """
        assert x.ndim == 3
        return self.potential_net(x.reshape(x.size(0), -1))



@export
class CHLC(CH, LieResNet):
    def __init__(self,G,
        dof_ndim: Optional[int] = None,
        angular_dims: Union[Tuple, bool] = tuple(),
        hidden_size=200,num_layers=3,wgrad=True,bn=False,
        group=None,knn=False,nbhd=100,mean=True,**kwargs):
        n_dof = len(G.nodes())
        super().__init__(G=G,dof_ndim=dof_ndim,angular_dims=angular_dims,wgrad=wgrad,
            chin=n_dof,ds_frac=1,num_layers=num_layers,nbhd=nbhd,mean=mean,bn=bn,xyz_dim=dof_ndim,
            group=group or Trivial(dof_ndim),fill=1.0,k=hidden_size,num_outputs=1,cache=False,knn=knn,**kwargs)

    def compute_V(self, x):
        """ Input is a canonical position variable and the system parameters,
        Args:
            x: (N x n_dof x dof_ndim) sized Tensor representing the position in
            Cartesian coordinates
        Returns: a length N Tensor representing the potential energy
        """
        assert x.ndim == 3
        mask = ~torch.isnan(x[..., 0])
        # features = torch.zeros_like(x[...,:1])
        bs, n, d = x.shape
        features = torch.eye(n, device=x.device, dtype=x.dtype)[None].repeat((bs, 1, 1))
        return super(CH, self).forward((x, features, mask)).squeeze(-1)<|MERGE_RESOLUTION|>--- conflicted
+++ resolved
@@ -136,11 +136,7 @@
     def compute_V(self, x):
         raise NotImplementedError
 
-<<<<<<< HEAD
-    def integrate(self, z0, ts, tol=1e-4,method="rk4"):
-=======
     def integrate(self, z0, ts, tol=1e-4, method="rk4"):
->>>>>>> 34445ad1
         """ Integrates an initial state forward in time according to the learned Hamiltonian dynamics
 
         Assumes that z0 = [x0, xdot0] where x0 is in Cartesian coordinates
